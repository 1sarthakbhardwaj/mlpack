--- conflicted
+++ resolved
@@ -25,13 +25,11 @@
     version of linear regression where the regularization parameter is
     automatically tuned (#2030).
 
-<<<<<<< HEAD
   * Fix defeatist search for spill tree traversals (#2566, #1269).
-=======
+
   * Fix incremental training of logistic regression models (#2560).
 
   * Change default configuration of `BUILD_PYTHON_BINDINGS` to `OFF` (#2575).
->>>>>>> 8ee47729
 
 ### mlpack 3.3.2
 ###### 2020-06-18

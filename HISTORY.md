### mlpack ?.?.?
###### ????-??-??
  * Add `valid` and `same` padding option in `Convolution` and `Atrous
    Convolution` layer (#1988).

  * Add Model() to the FFN class to access individual layers (#2043).

  * Update documentation for pip and conda installation packages (#2044).

  * Add bindings for linear SVM (#1935); `mlpack_linear_svm` from the
    command-line, `linear_svm()` from Python.

  * Add support to return the layer name as `std::string` (#1987).

  * Speed and memory improvements for the Transposed Convolution layer (#1493).

  * Fix Windows Python build configuration (#1885).

<<<<<<< HEAD
  * Validate md5 of STB library after download (#2087).
=======
  * Add `__version__` to `__init__.py` (#2092).
>>>>>>> 5d57aa7a

### mlpack 3.2.1
###### 2019-10-01
  * Enforce CMake version check for ensmallen (#2032).

  * Fix CMake check for Armadillo version (#2029).

  * Better handling of when STB is not installed (#2033).

  * Fix Naive Bayes classifier computations in high dimensions (#2022).

### mlpack 3.2.0
###### 2019-09-25
  * Fix some potential infinity errors in Naive Bayes Classifier (#2022).

  * Fix occasionally-failing RADICAL test (#1924).

  * Fix gcc 9 OpenMP compilation issue (#1970).

  * Added support for loading and saving of images (#1903).

  * Add Multiple Pole Balancing Environment (#1901, #1951).

  * Added functionality for scaling of data (#1876); see the command-line
    binding `mlpack_preprocess_scale` or Python binding `preprocess_scale()`.

  * Add new parameter `maximum_depth` to decision tree and random forest
    bindings (#1916).

  * Fix prediction output of softmax regression when test set accuracy is
    calculated (#1922).

  * Pendulum environment now checks for termination. All RL environments now
    have an option to terminate after a set number of time steps (no limit
    by default) (#1941).

  * Add support for probabilistic KDE (kernel density estimation) error bounds
    when using the Gaussian kernel (#1934).

  * Fix negative distances for cover tree computation (#1979).

  * Fix cover tree building when all pairwise distances are 0 (#1986).

  * Improve KDE pruning by reclaiming not used error tolerance (#1954, #1984).

  * Optimizations for sparse matrix accesses in z-score normalization for CF
    (#1989).

  * Add `kmeans_max_iterations` option to GMM training binding `gmm_train_main`.

  * Bump minimum Armadillo version to 8.400.0 due to ensmallen dependency
    requirement (#2015).

### mlpack 3.1.1
###### 2019-05-26
  * Fix random forest bug for numerical-only data (#1887).

  * Significant speedups for random forest (#1887).

  * Random forest now has `minimum_gain_split` and `subspace_dim` parameters
    (#1887).

  * Decision tree parameter `print_training_error` deprecated in favor of
    `print_training_accuracy`.

  * `output` option changed to `predictions` for adaboost and perceptron
    binding. Old options are now deprecated and will be preserved until mlpack
    4.0.0 (#1882).

  * Concatenated ReLU layer (#1843).

  * Accelerate NormalizeLabels function using hashing instead of linear search
    (see `src/mlpack/core/data/normalize_labels_impl.hpp`) (#1780).

  * Add `ConfusionMatrix()` function for checking performance of classifiers
    (#1798).

  * Install ensmallen headers when it is downloaded during build (#1900).

### mlpack 3.1.0
###### 2019-04-25
  * Add DiagonalGaussianDistribution and DiagonalGMM classes to speed up the
    diagonal covariance computation and deprecate DiagonalConstraint (#1666).

  * Add kernel density estimation (KDE) implementation with bindings to other
    languages (#1301).

  * Where relevant, all models with a `Train()` method now return a `double`
    value representing the goodness of fit (i.e. final objective value, error,
    etc.) (#1678).

  * Add implementation for linear support vector machine (see
    `src/mlpack/methods/linear_svm`).

  * Change DBSCAN to use PointSelectionPolicy and add OrderedPointSelection (#1625).

  * Residual block support (#1594).

  * Bidirectional RNN (#1626).

  * Dice loss layer (#1674, #1714) and hard sigmoid layer (#1776).

  * `output` option changed to `predictions` and `output_probabilities` to
    `probabilities` for Naive Bayes binding (`mlpack_nbc`/`nbc()`).  Old options
    are now deprecated and will be preserved until mlpack 4.0.0 (#1616).

  * Add support for Diagonal GMMs to HMM code (#1658, #1666).  This can provide
    large speedup when a diagonal GMM is acceptable as an emission probability
    distribution.

  * Python binding improvements: check parameter type (#1717), avoid copying
    Pandas dataframes (#1711), handle Pandas Series objects (#1700).

### mlpack 3.0.4
###### 2018-11-13
  * Bump minimum CMake version to 3.3.2.

  * CMake fixes for Ninja generator by Marc Espie.

### mlpack 3.0.3
###### 2018-07-27
  * Fix Visual Studio compilation issue (#1443).

  * Allow running local_coordinate_coding binding with no initial_dictionary
    parameter when input_model is not specified (#1457).

  * Make use of OpenMP optional via the CMake 'USE_OPENMP' configuration
    variable (#1474).

  * Accelerate FNN training by 20-30% by avoiding redundant calculations
    (#1467).

  * Fix math::RandomSeed() usage in tests (#1462, #1440).

  * Generate better Python setup.py with documentation (#1460).

### mlpack 3.0.2
###### 2018-06-08
  * Documentation generation fixes for Python bindings (#1421).

  * Fix build error for man pages if command-line bindings are not being built
    (#1424).

  * Add 'shuffle' parameter and Shuffle() method to KFoldCV (#1412).  This will
    shuffle the data when the object is constructed, or when Shuffle() is
    called.

  * Added neural network layers: AtrousConvolution (#1390), Embedding (#1401),
    and LayerNorm (layer normalization) (#1389).

  * Add Pendulum environment for reinforcement learning (#1388) and update
    Mountain Car environment (#1394).

### mlpack 3.0.1
###### 2018-05-10
  * Fix intermittently failing tests (#1387).

  * Add big-batch SGD (BBSGD) optimizer in
    src/mlpack/core/optimizers/bigbatch_sgd/ (#1131).

  * Fix simple compiler warnings (#1380, #1373).

  * Simplify NeighborSearch constructor and Train() overloads (#1378).

  * Add warning for OpenMP setting differences (#1358/#1382).  When mlpack is
    compiled with OpenMP but another application is not (or vice versa), a
    compilation warning will now be issued.

  * Restructured loss functions in src/mlpack/methods/ann/ (#1365).

  * Add environments for reinforcement learning tests (#1368, #1370, #1329).

  * Allow single outputs for multiple timestep inputs for recurrent neural
    networks (#1348).

  * Add He and LeCun normal initializations for neural networks (#1342).
    Neural networks: add He and LeCun normal initializations (#1342), add FReLU
    and SELU activation functions (#1346, #1341), add alpha-dropout (#1349).

### mlpack 3.0.0
###### 2018-03-30
  * Speed and memory improvements for DBSCAN.  --single_mode can now be used for
    situations where previously RAM usage was too high.

  * Bump minimum required version of Armadillo to 6.500.0.

  * Add automatically generated Python bindings.  These have the same interface
    as the command-line programs.

  * Add deep learning infrastructure in src/mlpack/methods/ann/.

  * Add reinforcement learning infrastructure in
    src/mlpack/methods/reinforcement_learning/.

  * Add optimizers: AdaGrad, CMAES, CNE, FrankeWolfe, GradientDescent,
    GridSearch, IQN, Katyusha, LineSearch, ParallelSGD, SARAH, SCD, SGDR,
    SMORMS3, SPALeRA, SVRG.

  * Add hyperparameter tuning infrastructure and cross-validation infrastructure
    in src/mlpack/core/cv/ and src/mlpack/core/hpt/.

  * Fix bug in mean shift.

  * Add random forests (see src/mlpack/methods/random_forest).

  * Numerous other bugfixes and testing improvements.

  * Add randomized Krylov SVD and Block Krylov SVD.

### mlpack 2.2.5
###### 2017-08-25
  * Compilation fix for some systems (#1082).

  * Fix PARAM_INT_OUT() (#1100).

### mlpack 2.2.4
###### 2017-07-18
  * Speed and memory improvements for DBSCAN. --single_mode can now be used for
    situations where previously RAM usage was too high.

  * Fix bug in CF causing incorrect recommendations.

### mlpack 2.2.3
###### 2017-05-24
  * Bug fix for --predictions_file in mlpack_decision_tree program.

### mlpack 2.2.2
###### 2017-05-04
  * Install backwards-compatibility mlpack_allknn and mlpack_allkfn programs;
    note they are deprecated and will be removed in mlpack 3.0.0 (#992).

  * Fix RStarTree bug that surfaced on OS X only (#964).

  * Small fixes for MiniBatchSGD and SGD and tests.

### mlpack 2.2.1
###### 2017-04-13
  * Compilation fix for mlpack_nca and mlpack_test on older Armadillo versions
    (#984).

### mlpack 2.2.0
###### 2017-03-21
  * Bugfix for mlpack_knn program (#816).

  * Add decision tree implementation in methods/decision_tree/.  This is very
    similar to a C4.5 tree learner.

  * Add DBSCAN implementation in methods/dbscan/.

  * Add support for multidimensional discrete distributions (#810, #830).

  * Better output for Log::Debug/Log::Info/Log::Warn/Log::Fatal for Armadillo
    objects (#895, #928).

  * Refactor categorical CSV loading with boost::spirit for faster loading
    (#681).

### mlpack 2.1.1
###### 2016-12-22
  * HMMs now use random initialization; this should fix some convergence issues
    (#828).

  * HMMs now initialize emissions according to the distribution of observations
    (#833).

  * Minor fix for formatted output (#814).

  * Fix DecisionStump to properly work with any input type.

### mlpack 2.1.0
###### 2016-10-31
  * Fixed CoverTree to properly handle single-point datasets.

  * Fixed a bug in CosineTree (and thus QUIC-SVD) that caused split failures for
    some datasets (#717).

  * Added mlpack_preprocess_describe program, which can be used to print
    statistics on a given dataset (#742).

  * Fix prioritized recursion for k-furthest-neighbor search (mlpack_kfn and the
    KFN class), leading to orders-of-magnitude speedups in some cases.

  * Bump minimum required version of Armadillo to 4.200.0.

  * Added simple Gradient Descent optimizer, found in
    src/mlpack/core/optimizers/gradient_descent/ (#792).

  * Added approximate furthest neighbor search algorithms QDAFN and
    DrusillaSelect in src/mlpack/methods/approx_kfn/, with command-line program
    mlpack_approx_kfn.

### mlpack 2.0.3
###### 2016-07-21
  * Added multiprobe LSH (#691).  The parameter 'T' to LSHSearch::Search() can
    now be used to control the number of extra bins that are probed, as can the
    -T (--num_probes) option to mlpack_lsh.

  * Added the Hilbert R tree to src/mlpack/core/tree/rectangle_tree/ (#664).  It
    can be used as the typedef HilbertRTree, and it is now an option in the
    mlpack_knn, mlpack_kfn, mlpack_range_search, and mlpack_krann command-line
    programs.

  * Added the mlpack_preprocess_split and mlpack_preprocess_binarize programs,
    which can be used for preprocessing code (#650, #666).

  * Added OpenMP support to LSHSearch and mlpack_lsh (#700).

### mlpack 2.0.2
###### 2016-06-20
  * Added the function LSHSearch::Projections(), which returns an arma::cube
    with each projection table in a slice (#663).  Instead of Projection(i), you
    should now use Projections().slice(i).

  * A new constructor has been added to LSHSearch that creates objects using
    projection tables provided in an arma::cube (#663).

  * Handle zero-variance dimensions in DET (#515).

  * Add MiniBatchSGD optimizer (src/mlpack/core/optimizers/minibatch_sgd/) and
    allow its use in mlpack_logistic_regression and mlpack_nca programs.

  * Add better backtrace support from Grzegorz Krajewski for Log::Fatal messages
    when compiled with debugging and profiling symbols.  This requires libbfd
    and libdl to be present during compilation.

  * CosineTree test fix from Mikhail Lozhnikov (#358).

  * Fixed HMM initial state estimation (#600).

  * Changed versioning macros __MLPACK_VERSION_MAJOR, __MLPACK_VERSION_MINOR,
    and __MLPACK_VERSION_PATCH to MLPACK_VERSION_MAJOR, MLPACK_VERSION_MINOR,
    and MLPACK_VERSION_PATCH.  The old names will remain in place until
    mlpack 3.0.0.

  * Renamed mlpack_allknn, mlpack_allkfn, and mlpack_allkrann to mlpack_knn,
    mlpack_kfn, and mlpack_krann.  The mlpack_allknn, mlpack_allkfn, and
    mlpack_allkrann programs will remain as copies until mlpack 3.0.0.

  * Add --random_initialization option to mlpack_hmm_train, for use when no
    labels are provided.

  * Add --kill_empty_clusters option to mlpack_kmeans and KillEmptyClusters
    policy for the KMeans class (#595, #596).

### mlpack 2.0.1
###### 2016-02-04
  * Fix CMake to properly detect when MKL is being used with Armadillo.

  * Minor parameter handling fixes to mlpack_logistic_regression (#504, #505).

  * Properly install arma_config.hpp.

  * Memory handling fixes for Hoeffding tree code.

  * Add functions that allow changing training-time parameters to HoeffdingTree
    class.

  * Fix infinite loop in sparse coding test.

  * Documentation spelling fixes (#501).

  * Properly handle covariances for Gaussians with large condition number
    (#496), preventing GMMs from filling with NaNs during training (and also
    HMMs that use GMMs).

  * CMake fixes for finding LAPACK and BLAS as Armadillo dependencies when ATLAS
    is used.

  * CMake fix for projects using mlpack's CMake configuration from elsewhere
    (#512).

### mlpack 2.0.0
###### 2015-12-24
  * Removed overclustering support from k-means because it is not well-tested,
    may be buggy, and is (I think) unused.  If this was support you were using,
    open a bug or get in touch with us; it would not be hard for us to
    reimplement it.

  * Refactored KMeans to allow different types of Lloyd iterations.

  * Added implementations of k-means: Elkan's algorithm, Hamerly's algorithm,
    Pelleg-Moore's algorithm, and the DTNN (dual-tree nearest neighbor)
    algorithm.

  * Significant acceleration of LRSDP via the use of accu(a % b) instead of
    trace(a * b).

  * Added MatrixCompletion class (matrix_completion), which performs nuclear
    norm minimization to fill unknown values of an input matrix.

  * No more dependence on Boost.Random; now we use C++11 STL random support.

  * Add softmax regression, contributed by Siddharth Agrawal and QiaoAn Chen.

  * Changed NeighborSearch, RangeSearch, FastMKS, LSH, and RASearch API; these
    classes now take the query sets in the Search() method, instead of in the
    constructor.

  * Use OpenMP, if available.  For now OpenMP support is only available in the
    DET training code.

  * Add support for predicting new test point values to LARS and the
    command-line 'lars' program.

  * Add serialization support for Perceptron and LogisticRegression.

  * Refactor SoftmaxRegression to predict into an arma::Row<size_t> object, and
    add a softmax_regression program.

  * Refactor LSH to allow loading and saving of models.

  * ToString() is removed entirely (#487).

  * Add --input_model_file and --output_model_file options to appropriate
    machine learning algorithms.

  * Rename all executables to start with an "mlpack" prefix (#229).

  * Add HoeffdingTree and mlpack_hoeffding_tree, an implementation of the
    streaming decision tree methodology from Domingos and Hulten in 2000.

### mlpack 1.0.12
###### 2015-01-07
  * Switch to 3-clause BSD license (from LGPL).

### mlpack 1.0.11
###### 2014-12-11
  * Proper handling of dimension calculation in PCA.

  * Load parameter vectors properly for LinearRegression models.

  * Linker fixes for AugLagrangian specializations under Visual Studio.

  * Add support for observation weights to LinearRegression.

  * MahalanobisDistance<> now takes the root of the distance by default and
    therefore satisfies the triangle inequality (TakeRoot now defaults to true).

  * Better handling of optional Armadillo HDF5 dependency.

  * Fixes for numerous intermittent test failures.

  * math::RandomSeed() now sets the random seed for recent (>=3.930) Armadillo
    versions.

  * Handle Newton method convergence better for
    SparseCoding::OptimizeDictionary() and make maximum iterations a parameter.

  * Known bug: CosineTree construction may fail in some cases on i386 systems
    (#358).

### mlpack 1.0.10
###### 2014-08-29
  * Bugfix for NeighborSearch regression which caused very slow allknn/allkfn.
    Speeds are now restored to approximately 1.0.8 speeds, with significant
    improvement for the cover tree (#347).

  * Detect dependencies correctly when ARMA_USE_WRAPPER is not being defined
    (i.e., libarmadillo.so does not exist).

  * Bugfix for compilation under Visual Studio (#348).

### mlpack 1.0.9
###### 2014-07-28
  * GMM initialization is now safer and provides a working GMM when constructed
    with only the dimensionality and number of Gaussians (#301).

  * Check for division by 0 in Forward-Backward Algorithm in HMMs (#301).

  * Fix MaxVarianceNewCluster (used when re-initializing clusters for k-means)
    (#301).

  * Fixed implementation of Viterbi algorithm in HMM::Predict() (#303).

  * Significant speedups for dual-tree algorithms using the cover tree (#235,
    #314) including a faster implementation of FastMKS.

  * Fix for LRSDP optimizer so that it compiles and can be used (#312).

  * CF (collaborative filtering) now expects users and items to be zero-indexed,
    not one-indexed (#311).

  * CF::GetRecommendations() API change: now requires the number of
    recommendations as the first parameter.  The number of users in the local
    neighborhood should be specified with CF::NumUsersForSimilarity().

  * Removed incorrect PeriodicHRectBound (#58).

  * Refactor LRSDP into LRSDP class and standalone function to be optimized
    (#305).

  * Fix for centering in kernel PCA (#337).

  * Added simulated annealing (SA) optimizer, contributed by Zhihao Lou.

  * HMMs now support initial state probabilities; these can be set in the
    constructor, trained, or set manually with HMM::Initial() (#302).

  * Added Nyström method for kernel matrix approximation by Marcus Edel.

  * Kernel PCA now supports using Nyström method for approximation.

  * Ball trees now work with dual-tree algorithms, via the BallBound<> bound
    structure (#307); fixed by Yash Vadalia.

  * The NMF class is now AMF<>, and supports far more types of factorizations,
    by Sumedh Ghaisas.

  * A QUIC-SVD implementation has returned, written by Siddharth Agrawal and
    based on older code from Mudit Gupta.

  * Added perceptron and decision stump by Udit Saxena (these are weak learners
    for an eventual AdaBoost class).

  * Sparse autoencoder added by Siddharth Agrawal.

### mlpack 1.0.8
###### 2014-01-06
  * Memory leak in NeighborSearch index-mapping code fixed (#298).

  * GMMs can be trained using the existing model as a starting point by
    specifying an additional boolean parameter to GMM::Estimate() (#296).

  * Logistic regression implementation added in methods/logistic_regression (see
    also #293).

  * L-BFGS optimizer now returns its function via Function().

  * Version information is now obtainable via mlpack::util::GetVersion() or the
    __MLPACK_VERSION_MAJOR, __MLPACK_VERSION_MINOR, and  __MLPACK_VERSION_PATCH
    macros (#297).

  * Fix typos in allkfn and allkrann output.

### mlpack 1.0.7
###### 2013-10-04
  * Cover tree support for range search (range_search), rank-approximate nearest
    neighbors (allkrann), minimum spanning tree calculation (emst), and FastMKS
    (fastmks).

  * Dual-tree FastMKS implementation added and tested.

  * Added collaborative filtering package (cf) that can provide recommendations
    when given users and items.

  * Fix for correctness of Kernel PCA (kernel_pca) (#270).

  * Speedups for PCA and Kernel PCA (#198).

  * Fix for correctness of Neighborhood Components Analysis (NCA) (#279).

  * Minor speedups for dual-tree algorithms.

  * Fix for Naive Bayes Classifier (nbc) (#269).

  * Added a ridge regression option to LinearRegression (linear_regression)
    (#286).

  * Gaussian Mixture Models (gmm::GMM<>) now support arbitrary covariance matrix
    constraints (#283).

  * MVU (mvu) removed because it is known to not work (#183).

  * Minor updates and fixes for kernels (in mlpack::kernel).

### mlpack 1.0.6
###### 2013-06-13
  * Minor bugfix so that FastMKS gets built.

### mlpack 1.0.5
###### 2013-05-01
  * Speedups of cover tree traversers (#235).

  * Addition of rank-approximate nearest neighbors (RANN), found in
    src/mlpack/methods/rann/.

  * Addition of fast exact max-kernel search (FastMKS), found in
    src/mlpack/methods/fastmks/.

  * Fix for EM covariance estimation; this should improve GMM training time.

  * More parameters for GMM estimation.

  * Force GMM and GaussianDistribution covariance matrices to be positive
    definite, so that training converges much more often.

  * Add parameter for the tolerance of the Baum-Welch algorithm for HMM
    training.

  * Fix for compilation with clang compiler.

  * Fix for k-furthest-neighbor-search.

### mlpack 1.0.4
###### 2013-02-08
  * Force minimum Armadillo version to 2.4.2.

  * Better output of class types to streams; a class with a ToString() method
    implemented can be sent to a stream with operator<<.

  * Change return type of GMM::Estimate() to double (#257).

  * Style fixes for k-means and RADICAL.

  * Handle size_t support correctly with Armadillo 3.6.2 (#258).

  * Add locality-sensitive hashing (LSH), found in src/mlpack/methods/lsh/.

  * Better tests for SGD (stochastic gradient descent) and NCA (neighborhood
    components analysis).

### mlpack 1.0.3
###### 2012-09-16

  * Remove internal sparse matrix support because Armadillo 3.4.0 now includes
    it.  When using Armadillo versions older than 3.4.0, sparse matrix support
    is not available.

  * NCA (neighborhood components analysis) now support an arbitrary optimizer
    (#245), including stochastic gradient descent (#249).

### mlpack 1.0.2
###### 2012-08-15
  * Added density estimation trees, found in src/mlpack/methods/det/.

  * Added non-negative matrix factorization, found in src/mlpack/methods/nmf/.

  * Added experimental cover tree implementation, found in
    src/mlpack/core/tree/cover_tree/ (#157).

  * Better reporting of boost::program_options errors (#225).

  * Fix for timers on Windows (#212, #211).

  * Fix for allknn and allkfn output (#204).

  * Sparse coding dictionary initialization is now a template parameter (#220).

### mlpack 1.0.1
###### 2012-03-03
  * Added kernel principal components analysis (kernel PCA), found in
    src/mlpack/methods/kernel_pca/ (#74).

  * Fix for Lovasz-Theta AugLagrangian tests (#182).

  * Fixes for allknn output (#185, #186).

  * Added range search executable (#192).

  * Adapted citations in documentation to BibTeX; no citations in -h output
    (#195).

  * Stop use of 'const char*' and prefer 'std::string' (#176).

  * Support seeds for random numbers (#177).

### mlpack 1.0.0
###### 2011-12-17
  * Initial release.  See any resolved tickets numbered less than #196 or
    execute this query:
    http://www.mlpack.org/trac/query?status=closed&milestone=mlpack+1.0.0<|MERGE_RESOLUTION|>--- conflicted
+++ resolved
@@ -16,11 +16,9 @@
 
   * Fix Windows Python build configuration (#1885).
 
-<<<<<<< HEAD
   * Validate md5 of STB library after download (#2087).
-=======
+
   * Add `__version__` to `__init__.py` (#2092).
->>>>>>> 5d57aa7a
 
 ### mlpack 3.2.1
 ###### 2019-10-01

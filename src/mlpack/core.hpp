﻿/**
 * @file core.hpp
 *
 * Include all of the base components required to write MLPACK methods, and the
 * main MLPACK Doxygen documentation.
 *
 * mlpack is free software; you may redistribute it and/or modify it under the
 * terms of the 3-clause BSD license.  You should have received a copy of the
 * 3-clause BSD license along with mlpack.  If not, see
 * http://www.opensource.org/licenses/BSD-3-Clause for more information.
 */
#ifndef MLPACK_CORE_HPP
#define MLPACK_CORE_HPP

/**
 * @mainpage mlpack Documentation
 *
 * @section intro_sec Introduction
 *
 * mlpack is an intuitive, fast, scalable C++ machine learning library, meant to
 * be a machine learning analog to LAPACK.  It aims to implement a wide array of
 * machine learning methods and function as a "swiss army knife" for machine
 * learning researchers.  The mlpack development website can be found at
 * http://mlpack.org.
 *
 * mlpack uses the Armadillo C++ matrix library (http://arma.sourceforge.net)
 * for general matrix, vector, and linear algebra support.  mlpack also uses the
 * program_options, math_c99, and unit_test_framework components of the Boost
 * library, and optionally uses libbfd and libdl to give backtraces when
 * compiled with debugging symbols on some platforms.
 *
 * @section howto How To Use This Documentation
 *
 * This documentation is API documentation similar to Javadoc.  It isn't
 * necessarily a tutorial, but it does provide detailed documentation on every
 * namespace, method, and class.
 *
 * Each mlpack namespace generally refers to one machine learning method, so
 * browsing the list of namespaces provides some insight as to the breadth of
 * the methods contained in the library.
 *
 * To generate this documentation in your own local copy of mlpack, you can
 * simply use Doxygen, from the root directory of the project:
 *
 * @code
 * $ doxygen
 * @endcode
 *
 * @section executables Executables
 *
 * mlpack provides several executables so that mlpack methods can be used
 * without any need for knowledge of C++.  These executables are all
 * self-documented, and that documentation can be accessed by running the
 * executables with the '-h' or '--help' flag.
 *
 * A full list of executables is given below:
 *
 * - mlpack_adaboost
 * - mlpack_approx_kfn
 * - mlpack_cf
 * - mlpack_decision_stump
 * - mlpack_decision_tree
 * - mlpack_det
 * - mlpack_emst
 * - mlpack_fastmks
 * - mlpack_gmm_train
 * - mlpack_gmm_generate
 * - mlpack_gmm_probability
 * - mlpack_hmm_train
 * - mlpack_hmm_loglik
 * - mlpack_hmm_viterbi
 * - mlpack_hmm_generate
 * - mlpack_hoeffding_tree
 * - mlpack_kernel_pca
 * - mlpack_kfn
 * - mlpack_kmeans
 * - mlpack_knn
 * - mlpack_krann
 * - mlpack_lars
 * - mlpack_linear_regression
 * - mlpack_local_coordinate_coding
 * - mlpack_logistic_regression
 * - mlpack_lsh
 * - mlpack_mean_shift
 * - mlpack_nbc
 * - mlpack_nca
 * - mlpack_pca
 * - mlpack_perceptron
 * - mlpack_radical
 * - mlpack_range_search
 * - mlpack_softmax_regression
 * - mlpack_sparse_coding
 *
 * @section tutorial Tutorials
 *
 * A few short tutorials on how to use mlpack are given below.
 *
 *  - @ref build
 *  - @ref matrices
 *  - @ref iodoc
 *  - @ref timer
 *  - @ref sample
 *  - @ref cv
 *  - @ref hpt
 *  - @ref verinfo
 *
 * Tutorials on specific methods are also available.
 *
 *  - @ref nstutorial
 *  - @ref lrtutorial
 *  - @ref rstutorial
 *  - @ref dettutorial
 *  - @ref emst_tutorial
 *  - @ref kmtutorial
 *  - @ref fmkstutorial
 *  - @ref amftutorial
 *
 * @section methods Methods in mlpack
 *
 * The following methods are included in mlpack:
 *
 *  - Density Estimation Trees - mlpack::det::DTree
 *  - Euclidean Minimum Spanning Trees - mlpack::emst::DualTreeBoruvka
 *  - Gaussian Mixture Models (GMMs) - mlpack::gmm::GMM
 *  - Hidden Markov Models (HMMs) - mlpack::hmm::HMM
 *  - Kernel PCA - mlpack::kpca::KernelPCA
 *  - K-Means Clustering - mlpack::kmeans::KMeans
 *  - Least-Angle Regression (LARS/LASSO) - mlpack::regression::LARS
 *  - Local Coordinate Coding - mlpack::lcc::LocalCoordinateCoding
 *  - Locality-Sensitive Hashing - mlpack::neighbor::LSHSearch
 *  - Naive Bayes Classifier - mlpack::naive_bayes::NaiveBayesClassifier
 *  - Neighborhood Components Analysis (NCA) - mlpack::nca::NCA
 *  - Principal Components Analysis (PCA) - mlpack::pca::PCA
 *  - RADICAL (ICA) - mlpack::radical::Radical
 *  - Simple Least-Squares Linear Regression -
 *        mlpack::regression::LinearRegression
 *  - Sparse Coding - mlpack::sparse_coding::SparseCoding
 *  - Tree-based neighbor search (KNN, KFN) - mlpack::neighbor::NeighborSearch
 *  - Tree-based range search - mlpack::range::RangeSearch
 *
 * @section remarks Final Remarks
 *
 * mlpack contributors include:
 *
 *   - Ryan Curtin <gth671b@mail.gatech.edu>
 *   - James Cline <james.cline@gatech.edu>
 *   - Neil Slagle <nslagle3@gatech.edu>
 *   - Matthew Amidon <mamidon@gatech.edu>
 *   - Vlad Grantcharov <vlad321@gatech.edu>
 *   - Ajinkya Kale <kaleajinkya@gmail.com>
 *   - Bill March <march@gatech.edu>
 *   - Dongryeol Lee <dongryel@cc.gatech.edu>
 *   - Nishant Mehta <niche@cc.gatech.edu>
 *   - Parikshit Ram <p.ram@gatech.edu>
 *   - Rajendran Mohan <rmohan88@gatech.edu>
 *   - Trironk Kiatkungwanglai <trironk@gmail.com>
 *   - Patrick Mason <patrick.s.mason@gmail.com>
 *   - Chip Mappus <cmappus@gatech.edu>
 *   - Hua Ouyang <houyang@gatech.edu>
 *   - Long Quoc Tran <tqlong@gmail.com>
 *   - Noah Kauffman <notoriousnoah@gmail.com>
 *   - Guillermo Colon <gcolon7@mail.gatech.edu>
 *   - Wei Guan <wguan@cc.gatech.edu>
 *   - Ryan Riegel <rriegel@cc.gatech.edu>
 *   - Nikolaos Vasiloglou <nvasil@ieee.org>
 *   - Garry Boyer <garryb@gmail.com>
 *   - Andreas Löf <andreas.lof@cs.waikato.ac.nz>
 *   - Marcus Edel <marcus.edel@fu-berlin.de>
 *   - Mudit Raj Gupta <mudit.raaj.gupta@gmail.com>
 *   - Sumedh Ghaisas <sumedhghaisas@gmail.com>
 *   - Michael Fox <michaelfox99@gmail.com>
 *   - Ryan Birmingham <birm@gatech.edu>
 *   - Siddharth Agrawal <siddharth.950@gmail.com>
 *   - Saheb Motiani <saheb210692@gmail.com>
 *   - Yash Vadalia <yashdv@gmail.com>
 *   - Abhishek Laddha <laddhaabhishek11@gmail.com>
 *   - Vahab Akbarzadeh <v.akbarzadeh@gmail.com>
 *   - Andrew Wells <andrewmw94@gmail.com>
 *   - Zhihao Lou <lzh1984@gmail.com>
 *   - Udit Saxena <saxena.udit@gmail.com>
 *   - Stephen Tu <tu.stephenl@gmail.com>
 *   - Jaskaran Singh <jaskaranvirdi@gmail.com>
 *   - Shangtong Zhang <zhangshangtong.cpp@icloud.com>
 *   - Hritik Jain <hritik.jain.cse13@itbhu.ac.in>
 *   - Vladimir Glazachev <glazachev.vladimir@gmail.com>
 *   - QiaoAn Chen <kazenoyumechen@gmail.com>
 *   - Janzen Brewer <jahabrewer@gmail.com>
 *   - Trung Dinh <dinhanhtrung@gmail.com>
 *   - Tham Ngap Wei <thamngapwei@gmail.com>
 *   - Grzegorz Krajewski <krajekg@gmail.com>
 *   - Joseph Mariadassou <joe.mariadassou@gmail.com>
 *   - Pavel Zhigulin <pashaworking@gmail.com>
 *   - Andy Fang <AndyFang.DZ@gmail.com>
 *   - Barak Pearlmutter <barak+git@pearlmutter.net>
 *   - Ivari Horm <ivari@risk.ee>
 *   - Dhawal Arora <d.p.arora1@gmail.com>
 *   - Alexander Leinoff <alexander-leinoff@uiowa.edu>
 *   - Palash Ahuja <abhor902@gmail.com>
 *   - Yannis Mentekidis <mentekid@gmail.com>
 *   - Ranjan Mondal <ranjan.rev@gmail.com>
 *   - Mikhail Lozhnikov <lozhnikovma@gmail.com>
 *   - Marcos Pividori <marcos.pividori@gmail.com>
 *   - Keon Kim <kwk236@gmail.com>
 *   - Nilay Jain <nilayjain13@gmail.com>
 *   - Peter Lehner <peter.lehner@dlr.de>
 *   - Anuraj Kanodia <akanuraj200@gmail.com>
 *   - Ivan Georgiev <ivan@jonan.info>
 *   - Shikhar Bhardwaj <shikharbhardwaj68@gmail.com>
 *   - Yashu Seth <yashuseth2503@gmail.com>
 *   - Mike Izbicki <mike@izbicki.me>
 *   - Sudhanshu Ranjan <sranjan.sud@gmail.com>
 *   - Piyush Jaiswal <piyush.jaiswal@st.niituniversity.in>
 *   - Dinesh Raj <dinu.iota@gmail.com>
 *   - Prasanna Patil <prasannapatil08@gmail.com>
 *   - Lakshya Agrawal <zeeshan.lakshya@gmail.com>
 *   - Vivek Pal <vivekpal.dtu@gmail.com>
 *   - Praveen Ch <chvsp972911@gmail.com>
 *   - Kirill Mishchenko <ki.mishchenko@gmail.com>
 *   - Abhinav Moudgil <abhinavmoudgil95@gmail.com>
 *   - Thyrix Yang <thyrixyang@gmail.com>
 *   - Sagar B Hathwar <sagarbhathwar@gmail.com>
 *   - Nishanth Hegde <hegde.nishanth@gmail.com>
 *   - Parminder Singh <parmsingh101@gmail.com>
 *   - CodeAi (deep learning bug detector) <benjamin.bales@assrc.us>
 *   - Franciszek Stokowacki <franek.stokowacki@gmail.com>
 *   - Samikshya Chand <samikshya289@gmail.com>
 *   - N Rajiv Vaidyanathan <rajivvaidyanathan4@gmail.com>
 *   - Kartik Nighania <kartiknighania@gmail.com>
 *   - Eugene Freyman <evg.freyman@gmail.com>
 *   - Manish Kumar <manish887kr@gmail.com>
 *   - Haritha Sreedharan Nair <haritha1313@gmail.com>
 *   - Sourabh Varshney <sourabhvarshney111@gmail.com>
 *   - Projyal Dev <projyal@gmail.com>
 *   - Nikhil Goel <nikhilgoel199797@gmail.com>
 *   - Shikhar Jaiswal <jaiswalshikhar87@gmail.com>
 *   - B Kartheek Reddy <bkartheekreddy@gmail.com>
<<<<<<< HEAD
 *   - Atharva Khandait <akhandait45@gmail.com>
 *   - Wenhao Huang <wenhao.huang.work@gmail.com>
=======
 *   - Roberto Hueso <robertohueso96@gmail.com>
>>>>>>> 4f26a126
 */

// First, include all of the prerequisites.
#include <mlpack/prereqs.hpp>

// Now the core mlpack classes.
#include <mlpack/core/util/arma_traits.hpp>
#include <mlpack/core/util/log.hpp>
#include <mlpack/core/util/cli.hpp>
#include <mlpack/core/util/deprecated.hpp>
#include <mlpack/core/data/load.hpp>
#include <mlpack/core/data/save.hpp>
#include <mlpack/core/data/normalize_labels.hpp>
#include <mlpack/core/math/clamp.hpp>
#include <mlpack/core/math/random.hpp>
#include <mlpack/core/math/random_basis.hpp>
#include <mlpack/core/math/lin_alg.hpp>
#include <mlpack/core/math/range.hpp>
#include <mlpack/core/math/round.hpp>
#include <mlpack/core/math/shuffle_data.hpp>
#include <mlpack/core/math/make_alias.hpp>
#include <mlpack/core/dists/discrete_distribution.hpp>
#include <mlpack/core/dists/gaussian_distribution.hpp>
#include <mlpack/core/dists/laplace_distribution.hpp>
#include <mlpack/core/dists/gamma_distribution.hpp>

// mlpack::backtrace only for linux
#ifdef HAS_BFD_DL
  #include <mlpack/core/util/backtrace.hpp>
#endif

// Include kernel traits.
#include <mlpack/core/kernels/kernel_traits.hpp>
#include <mlpack/core/kernels/linear_kernel.hpp>
#include <mlpack/core/kernels/polynomial_kernel.hpp>
#include <mlpack/core/kernels/cosine_distance.hpp>
#include <mlpack/core/kernels/gaussian_kernel.hpp>
#include <mlpack/core/kernels/epanechnikov_kernel.hpp>
#include <mlpack/core/kernels/hyperbolic_tangent_kernel.hpp>
#include <mlpack/core/kernels/laplacian_kernel.hpp>
#include <mlpack/core/kernels/pspectrum_string_kernel.hpp>
#include <mlpack/core/kernels/spherical_kernel.hpp>
#include <mlpack/core/kernels/triangular_kernel.hpp>

// Use OpenMP if compiled with -DHAS_OPENMP.
#ifdef HAS_OPENMP
  #include <omp.h>
#endif

// Use Armadillo's C++ version detection.
#ifdef ARMA_USE_CXX11
  #define MLPACK_USE_CX11
#endif

#endif<|MERGE_RESOLUTION|>--- conflicted
+++ resolved
@@ -234,12 +234,9 @@
  *   - Nikhil Goel <nikhilgoel199797@gmail.com>
  *   - Shikhar Jaiswal <jaiswalshikhar87@gmail.com>
  *   - B Kartheek Reddy <bkartheekreddy@gmail.com>
-<<<<<<< HEAD
  *   - Atharva Khandait <akhandait45@gmail.com>
  *   - Wenhao Huang <wenhao.huang.work@gmail.com>
-=======
  *   - Roberto Hueso <robertohueso96@gmail.com>
->>>>>>> 4f26a126
  */
 
 // First, include all of the prerequisites.

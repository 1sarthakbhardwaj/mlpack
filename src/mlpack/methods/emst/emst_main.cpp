--- conflicted
+++ resolved
@@ -52,15 +52,10 @@
     "and if the " + PRINT_PARAM_STRING("naive") + " option is given, then "
     "brute-force search is used (this is typically much slower in low "
     "dimensions).  The leaf size does not affect the results, but it may have "
-<<<<<<< HEAD
-    "some effect on the runtime of the algorithm.",
-    // Example.
-=======
     "some effect on the runtime of the algorithm.");
 
 // Example.
 BINDING_EXAMPLE(
->>>>>>> e5d138a3
     "For example, the minimum spanning tree of the input dataset " +
     PRINT_DATASET("data") + " can be calculated with a leaf size of 20 and "
     "stored as " + PRINT_DATASET("spanning_tree") + " using the following "
